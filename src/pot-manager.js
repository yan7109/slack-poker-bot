--- conflicted
+++ resolved
@@ -32,21 +32,6 @@
     let amountSetAside = 0;
 
     for (let player of this.allInPlayers) {
-<<<<<<< HEAD
-      
-      let shortStackDelta = this.currentBet - player.lastAction.amount;
-      let sidePotParticipants = _.without(this.currentPot.participants, player);
-      let sidePotAmount = 0;
-      
-      if (shortStackDelta > 0) {
-        let numberOfCallers = this.currentPot.participants.length;
-        let mainPotAmount = shortStackDelta * numberOfCallers;
-        sidePotAmount = this.currentPot.amount - mainPotAmount;
-        this.currentPot.amount = mainPotAmount;
-      }
-      
-      this.createPot(sidePotParticipants, sidePotAmount);
-=======
       let currentPotLevel = player.lastAction.amount;
       let nextPotLevel = this.getNextPotLevel(player.lastAction.amount);
 
@@ -61,7 +46,6 @@
       
       this.createPot(sidePotParticipants, sidePotAmount);
       amountSetAside += sidePotAmount;
->>>>>>> 0b30fdf9
     }
     
     mainPot.amount -= amountSetAside;
